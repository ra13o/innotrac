#!/usr/bin/env python3
import rclpy
from rclpy.node import Node
from rclpy.qos import QoSProfile
from geometry_msgs.msg import Twist
from innotrac_msgs.msg import LifterStatus  
import can

class AutonomousControlUnit(Node):
    def __init__(self):
        super().__init__('acu_node')

        # Subscriptions
        self.subscription_cmd_vel = self.create_subscription(Twist, '/cmd_vel', self.cmd_vel_callback, QoSProfile(depth=10))
        self.subscription_lifter_status = self.create_subscription(LifterStatus, '/power_lifter', self.lifter_status_callback, 10)
        
        # CAN interface setup
        self.bus = can.interface.Bus(channel='can0', bustype='socketcan')
        
        # Placeholder for command data
        self.current_cmd_vel = Twist()
        self.rear_pto_active = False
        self.front_pto_active = False
<<<<<<< HEAD
        self.sending_cmd7 = False  # Flag to track if SCmd1 should send 7 instead of 0
        self.nscmd1_active = False  # Flag to track if NSCmd1 is active
        self.nscmd2_active = False  # Flag to track if NSCmd2 is active
        
        # Initialize current lifter heights dictionary
        self.current_lifter_heights = {
            'front': 0,
            'middle': 0,
            'rear': 0
        }

        # Initialize lifter request states
        self.front_req = 0
        self.middle_req = 0
        self.rear_req = 0

        # Timer to ensure messages are sent at 100Hz
        self.timer = self.create_timer(0.01, self.timer_callback)  # 0.01 seconds = 100Hz

    def cmd_vel_callback(self, msg):
        # Store the velocity command data
        self.current_cmd_vel = msg
        self.sending_cmd7 = True  # Switch SCmd1 to send 7
        self.nscmd1_active = True  # Enable NSCmd1

    def lifter_status_callback(self, msg):
        lifter_name = msg.lifter_name.lower()
        self.target_lifter_height = int(msg.height)  # Store the dynamic target height
        self.lifter_active_request = msg.lifter_active
        self.target_lifter = lifter_name
        self.sending_cmd7 = True  # Switch SCmd1 to send 7
        self.nscmd2_active = True  # Enable NSCmd2

    def timer_callback(self):
        # Send SCmd1 at 100Hz
        if self.sending_cmd7:
            self.send_trigger(7)
        else:
            self.send_trigger(0)
        
        # Send NSCmd2 at 100Hz if active
        if self.nscmd2_active:
            self.send_nscmd2()
            self.nscmd1_active = True  # After NSCmd2, enable NSCmd1

        # Send NSCmd1 at 100Hz if active
        if self.nscmd1_active:
            self.send_merged_nscmd1()

    def send_trigger(self, value=0):
        # Send SCmd1 with the specified value (0 or 7)
        trigger_msg = can.Message(
            arbitration_id=257,  # 0x101 in decimal
            data=[value],  # Data for triggering
            is_extended_id=False
        )
        self.bus.send(trigger_msg)
        self.get_logger().info(f"SCmd1 sent: {value}")

=======

        # Timer to send messages at 100Hz
        self.timer = self.create_timer(0.01, self.send_can_messages)  # 100Hz

    def cmd_vel_callback(self, msg):
        # Store the velocity command data
        self.current_cmd_vel = msg
        self.get_logger().info(f"Received cmd_vel: linear={msg.linear.x}, angular={msg.angular.z}")
        self.send_merged_nscmd1()

    def lifter_status_callback(self, msg):
        lifter_name = msg.lifter_name.lower()
        target_height = int(msg.height)
        self.lifter_active_request = msg.lifter_active
        self.target_lifter = lifter_name

        # Send SCmd1(7) to enter autonomous mode
        self.send_trigger(7)

        # Check NSStatus3 and send initial heights
        self.check_nsstatus3()

        # Update and send the target height via NSCmd2
        self.send_nscmd2(middle_height=target_height if lifter_name == 'middle' else None)

        # Monitor until the middle lifter reaches the height
        self.monitor_height()

        # Set PTO activation flags if needed
        if lifter_name == 'middle' or lifter_name == 'rear':
            self.rear_pto_active = True
        elif lifter_name == 'front':
            self.front_pto_active = True

        # Send the merged NSCmd1 message
        self.send_merged_nscmd1()

>>>>>>> 10f15f8d
    def send_merged_nscmd1(self):
        # Create the merged NSCmd1 message
        can_data = [0] * 8

        # Extract and convert cmd_vel data
        steer_angle = int(self.current_cmd_vel.angular.z * 100)  # Convert to centidegrees
        velocity = int(self.current_cmd_vel.linear.x * 100)  # Convert velocity

        # SteerAngleMagnReq (Bits 0-15)
        can_data[0] = steer_angle & 0xFF  # LSB
        can_data[1] = (steer_angle >> 8) & 0xFF  # MSB

        # DrvSpdMagnReq (Bits 16-31)
        can_data[2] = velocity & 0xFF  # LSB
        can_data[3] = (velocity >> 8) & 0xFF  # MSB

        # EngSpdReq (Bits 32-47)
        can_data[4] = 0xFF  # Always max engine speed (LSB)
        can_data[5] = 0xFF  # Always max engine speed (MSB)

        # Control Bits (Bits 48-55)
        if steer_angle > 0:
            can_data[6] |= (1 << 0)  # SteerDirLeReq (bit 48)
        elif steer_angle < 0:
            can_data[6] |= (1 << 1)  # SteerDirRiReq (bit 49)

        if velocity > 0:
            can_data[6] |= (1 << 2)  # DrvDirFwdReq (bit 50)
        elif velocity < 0:
            can_data[6] |= (1 << 3)  # DrvDirBwdReq (bit 51)

        # PTO Bits (52-53)
        if self.front_pto_active:
            can_data[6] |= (1 << 4)  # FrontPtoReq (bit 52)
        if self.rear_pto_active:
            can_data[6] |= (1 << 5)  # RearPtoReq (bit 53)

        # Prepare and send the CAN message
        can_msg = can.Message(
            arbitration_id=401,  # 0x191 in decimal
            data=can_data,
            is_extended_id=False
        )

        self.bus.send(can_msg)
        self.get_logger().info(f"Merged NSCmd1 sent: {can_data}")
<<<<<<< HEAD
=======

    def send_trigger(self, value=0):
        # Send SCmd1 with the specified value
        trigger_msg = can.Message(
            arbitration_id=257,  # 0x101 in decimal
            data=[value],  # Data for triggering
            is_extended_id=False
        )
        self.bus.send(trigger_msg)
        self.get_logger().info(f"SCmd1 sent: {value}")
>>>>>>> 10f15f8d

    def send_nscmd2(self, front_height=None, middle_height=None, rear_height=None):
        # Process and send NSCmd2 based on lifter status
        can_data = [0] * 8

        if front_height is not None:
            self.current_lifter_heights['front'] = front_height
        if middle_height is not None:
            self.current_lifter_heights['middle'] = middle_height
        if rear_height is not None:
            self.current_lifter_heights['rear'] = rear_height

        can_data[0] = (self.current_lifter_heights['front'] >> 8) & 0xFF
        can_data[1] = self.current_lifter_heights['front'] & 0xFF
        can_data[2] = (self.current_lifter_heights['middle'] >> 8) & 0xFF
        can_data[3] = self.current_lifter_heights['middle'] & 0xFF
        can_data[4] = (self.current_lifter_heights['rear'] >> 8) & 0xFF
        can_data[5] = self.current_lifter_heights['rear'] & 0xFF

        # Fault requests based on the active lifter
        can_data[6] = (self.front_req << 2) | (self.middle_req << 1) | self.rear_req

        can_msg = can.Message(arbitration_id=402, data=can_data, is_extended_id=False)
        self.bus.send(can_msg)
        self.get_logger().info(f"NSCmd2 sent: {can_data}")

    def monitor_height(self):
        while True:
            self.check_nsstatus3()
            if self.target_lifter == 'middle' and self.current_lifter_heights['middle'] == 800:
                self.middle_req = 1 if self.lifter_active_request else 0
                self.send_nscmd2()  # Update height
                self.monitor_lifter_activation()
                break
            self.get_logger().info(f"Waiting for middle lifter to reach 800... Current: {self.current_lifter_heights['middle']}")

    def monitor_lifter_activation(self):
        while True:
            self.check_nsstatus3()
            if self.middle_req == 1:  # If middle lifter is activated
                break
            self.get_logger().info("Waiting for middle lifter activation...")

    def check_nsstatus3(self):
        # This function reads NSStatus3 from the CAN bus and updates the current_lifter_heights
        msg = self.bus.recv(timeout=0.1)  # Non-blocking call with timeout

        if msg and msg.arbitration_id == 419:  # 0x1A3 in decimal
            self.current_lifter_heights['front'] = (msg.data[1] << 8) | msg.data[0]
            self.current_lifter_heights['middle'] = (msg.data[3] << 8) | msg.data[2]
            self.current_lifter_heights['rear'] = (msg.data[5] << 8) | msg.data[4]
            self.get_logger().info(f"Current lifter heights - Front: {self.current_lifter_heights['front']}, Middle: {self.current_lifter_heights['middle']}, Rear: {self.current_lifter_heights['rear']}")

def main(args=None):
    rclpy.init(args=args)
    acu_node = AutonomousControlUnit()
    rclpy.spin(acu_node)
    acu_node.destroy_node()
    rclpy.shutdown()

if __name__ == '__main__':
    main()<|MERGE_RESOLUTION|>--- conflicted
+++ resolved
@@ -21,67 +21,6 @@
         self.current_cmd_vel = Twist()
         self.rear_pto_active = False
         self.front_pto_active = False
-<<<<<<< HEAD
-        self.sending_cmd7 = False  # Flag to track if SCmd1 should send 7 instead of 0
-        self.nscmd1_active = False  # Flag to track if NSCmd1 is active
-        self.nscmd2_active = False  # Flag to track if NSCmd2 is active
-        
-        # Initialize current lifter heights dictionary
-        self.current_lifter_heights = {
-            'front': 0,
-            'middle': 0,
-            'rear': 0
-        }
-
-        # Initialize lifter request states
-        self.front_req = 0
-        self.middle_req = 0
-        self.rear_req = 0
-
-        # Timer to ensure messages are sent at 100Hz
-        self.timer = self.create_timer(0.01, self.timer_callback)  # 0.01 seconds = 100Hz
-
-    def cmd_vel_callback(self, msg):
-        # Store the velocity command data
-        self.current_cmd_vel = msg
-        self.sending_cmd7 = True  # Switch SCmd1 to send 7
-        self.nscmd1_active = True  # Enable NSCmd1
-
-    def lifter_status_callback(self, msg):
-        lifter_name = msg.lifter_name.lower()
-        self.target_lifter_height = int(msg.height)  # Store the dynamic target height
-        self.lifter_active_request = msg.lifter_active
-        self.target_lifter = lifter_name
-        self.sending_cmd7 = True  # Switch SCmd1 to send 7
-        self.nscmd2_active = True  # Enable NSCmd2
-
-    def timer_callback(self):
-        # Send SCmd1 at 100Hz
-        if self.sending_cmd7:
-            self.send_trigger(7)
-        else:
-            self.send_trigger(0)
-        
-        # Send NSCmd2 at 100Hz if active
-        if self.nscmd2_active:
-            self.send_nscmd2()
-            self.nscmd1_active = True  # After NSCmd2, enable NSCmd1
-
-        # Send NSCmd1 at 100Hz if active
-        if self.nscmd1_active:
-            self.send_merged_nscmd1()
-
-    def send_trigger(self, value=0):
-        # Send SCmd1 with the specified value (0 or 7)
-        trigger_msg = can.Message(
-            arbitration_id=257,  # 0x101 in decimal
-            data=[value],  # Data for triggering
-            is_extended_id=False
-        )
-        self.bus.send(trigger_msg)
-        self.get_logger().info(f"SCmd1 sent: {value}")
-
-=======
 
         # Timer to send messages at 100Hz
         self.timer = self.create_timer(0.01, self.send_can_messages)  # 100Hz
@@ -89,39 +28,41 @@
     def cmd_vel_callback(self, msg):
         # Store the velocity command data
         self.current_cmd_vel = msg
-        self.get_logger().info(f"Received cmd_vel: linear={msg.linear.x}, angular={msg.angular.z}")
-        self.send_merged_nscmd1()
+        self.message_received = True
 
     def lifter_status_callback(self, msg):
         lifter_name = msg.lifter_name.lower()
-        target_height = int(msg.height)
-        self.lifter_active_request = msg.lifter_active
-        self.target_lifter = lifter_name
+        height = int(msg.height)
+        lifter_active = 1 if msg.lifter_active else 0
 
-        # Send SCmd1(7) to enter autonomous mode
-        self.send_trigger(7)
+        # Map lifter names to the corresponding indices in the CAN message
+        if lifter_name == "front":
+            self.current_lifter_heights['front'] = height
+            self.front_req = lifter_active
+        elif lifter_name == "middle":
+            self.current_lifter_heights['middle'] = height
+            self.middle_req = lifter_active
+        elif lifter_name == "rear":
+            self.current_lifter_heights['rear'] = height
+            self.rear_req = lifter_active
 
-        # Check NSStatus3 and send initial heights
-        self.check_nsstatus3()
+    def send_can_messages(self):
+        # Check and send NSCmd1 (cmd_vel related)
+        if self.message_received:
+            self.send_trigger()
+            self.send_nscmd1(self.current_cmd_vel)
+            self.message_received = False
 
-        # Update and send the target height via NSCmd2
-        self.send_nscmd2(middle_height=target_height if lifter_name == 'middle' else None)
+        # Check and send NSCmd2 (lifter status related)
+        self.send_trigger()
+        self.send_nscmd2()
 
-        # Monitor until the middle lifter reaches the height
-        self.monitor_height()
+    def send_nscmd1(self, msg):
+        # Process the /cmd_vel message and send NSCmd1
+        steer_angle = int(msg.angular.z * 100)  # Convert to centidegrees, multiplied by 100
+        velocity = int(msg.linear.x * 100)  # Convert velocity, multiplied by 100
+        engine_speed = 65535  # Engine speed is always set to max (0xFFFF)
 
-        # Set PTO activation flags if needed
-        if lifter_name == 'middle' or lifter_name == 'rear':
-            self.rear_pto_active = True
-        elif lifter_name == 'front':
-            self.front_pto_active = True
-
-        # Send the merged NSCmd1 message
-        self.send_merged_nscmd1()
-
->>>>>>> 10f15f8d
-    def send_merged_nscmd1(self):
-        # Create the merged NSCmd1 message
         can_data = [0] * 8
 
         # Extract and convert cmd_vel data
@@ -166,22 +107,19 @@
 
         self.bus.send(can_msg)
         self.get_logger().info(f"Merged NSCmd1 sent: {can_data}")
-<<<<<<< HEAD
-=======
 
-    def send_trigger(self, value=0):
-        # Send SCmd1 with the specified value
+    def send_trigger(self):
+        # Send trigger message for /cmd_vel
         trigger_msg = can.Message(
             arbitration_id=257,  # 0x101 in decimal
-            data=[value],  # Data for triggering
+            data=[7],  # Data for triggering
             is_extended_id=False
         )
         self.bus.send(trigger_msg)
-        self.get_logger().info(f"SCmd1 sent: {value}")
->>>>>>> 10f15f8d
+        self.get_logger().info(f"Trigger message sent: {trigger_msg.data}")
 
-    def send_nscmd2(self, front_height=None, middle_height=None, rear_height=None):
-        # Process and send NSCmd2 based on lifter status
+    def send_nscmd2(self):
+        # Process and send NSCmd2 based on current lifter heights and active states
         can_data = [0] * 8
 
         if front_height is not None:
